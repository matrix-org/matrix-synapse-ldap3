--- conflicted
+++ resolved
@@ -81,9 +81,6 @@
             self.ldap_bind_password = config.bind_password
             self.ldap_filter = config.filter
 
-<<<<<<< HEAD
-    async def check_password(self, user_id, password):
-=======
         self.ldap_active_directory = config.active_directory
         if self.ldap_active_directory:
             self.ldap_default_domain = config.default_domain
@@ -91,9 +88,7 @@
     def get_supported_login_types(self):
         return {'m.login.password': ('password',)}
 
-    @defer.inlineCallbacks
-    def check_auth(self, username, login_type, login_dict):
->>>>>>> 5a9b52c4
+    async def check_auth(self, username, login_type, login_dict):
         """ Attempt to authenticate a user against an LDAP Server
             and register an account if none exists.
 
@@ -107,12 +102,7 @@
         # an anonymous authorization state and not suitable for user
         # authentication.
         if not password:
-<<<<<<< HEAD
             return False
-        # user_id is of the form @foo:bar.com
-        localpart = user_id.split(":", 1)[0][1:]
-=======
-            defer.returnValue(False)
 
         if username.startswith("@") and ":" in username:
             # username is of the form @foo:bar.com
@@ -131,8 +121,7 @@
                 uid_value = login + "@" + domain
                 default_display_name = login
             except ActiveDirectoryUPNException:
-                defer.returnValue(False)
->>>>>>> 5a9b52c4
+               return False
 
         try:
             tls = ldap3.Tls(validate=ssl.CERT_REQUIRED)
@@ -162,13 +151,8 @@
                 if not result:
                     return False
             elif self.ldap_mode == LDAPMode.SEARCH:
-<<<<<<< HEAD
-                filters = [(self.ldap_attributes["uid"], localpart)]
+                filters = [(self.ldap_attributes["uid"], uid_value)]
                 result, conn, _ = await self._ldap_authenticated_search(
-=======
-                filters = [(self.ldap_attributes["uid"], uid_value)]
-                result, conn, _ = yield self._ldap_authenticated_search(
->>>>>>> 5a9b52c4
                     server=server, password=password, filters=filters
                 )
                 logger.debug(
@@ -205,13 +189,8 @@
             if await self.account_handler.check_user_exists(user_id):
                 # exists, authentication complete
                 if hasattr(conn, "unbind"):
-<<<<<<< HEAD
                     await threads.deferToThread(conn.unbind)
-                return True
-=======
-                    yield threads.deferToThread(conn.unbind)
-                defer.returnValue(user_id)
->>>>>>> 5a9b52c4
+                return user_id
 
             else:
                 # does not exist, register
@@ -242,11 +221,7 @@
                     mail = None
 
                 # Register the user
-<<<<<<< HEAD
-                user_id = await self.register_user(localpart, givenName, mail)
-=======
-                user_id = yield self.register_user(localpart, display_name, mail)
->>>>>>> 5a9b52c4
+                user_id = await self.register_user(localpart, display_name, mail)
 
                 return user_id
 
@@ -302,7 +277,7 @@
 
             # Close connection
             if hasattr(conn, "unbind"):
-                yield threads.deferToThread(conn.unbind)
+                await threads.deferToThread(conn.unbind)
 
             if not result:
                 return None
