--- conflicted
+++ resolved
@@ -350,22 +350,15 @@
             ],
         )
 
-<<<<<<< HEAD
-        ldap_config.validate_cert = config.get("validate_cert", True)
-        ldap_config.uri = config["uri"]
-        ldap_config.start_tls = config.get("start_tls", False)
-        ldap_config.base = config["base"]
-        ldap_config.attributes = config["attributes"]
-=======
         ldap_config = _LdapConfig(
             enabled=config.get("enabled", False),
             mode=LDAPMode.SIMPLE,
             uri=config["uri"],
             start_tls=config.get("start_tls", False),
+            validate_cert=config.get("validate_cert", True),
             base=config["base"],
             attributes=config["attributes"],
         )
->>>>>>> 96c0d844
 
         if "bind_dn" in config:
             ldap_config.mode = LDAPMode.SEARCH
@@ -409,15 +402,7 @@
         """
         return ldap3.ServerPool(
             [
-<<<<<<< HEAD
-                ldap3.Server(
-                    uri,
-                    get_info=get_info,
-                    tls=self.ldap_tls
-                )
-=======
-                ldap3.Server(uri, get_info=get_info, tls=self._ldap_tls)
->>>>>>> 96c0d844
+                ldap3.Server(uri, get_info=get_info, tls=self.ldap_tls)
                 for uri in self.ldap_uris
             ],
         )
