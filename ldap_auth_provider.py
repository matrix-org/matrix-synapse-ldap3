# -*- coding: utf-8 -*-
# Copyright 2016 OpenMarket Ltd
#
# Licensed under the Apache License, Version 2.0 (the "License");
# you may not use this file except in compliance with the License.
# You may obtain a copy of the License at
#
#     http://www.apache.org/licenses/LICENSE-2.0
#
# Unless required by applicable law or agreed to in writing, software
# distributed under the License is distributed on an "AS IS" BASIS,
# WITHOUT WARRANTIES OR CONDITIONS OF ANY KIND, either express or implied.
# See the License for the specific language governing permissions and
# limitations under the License.

import logging
import ssl
from dataclasses import dataclass
from typing import Any, Dict, Iterable, List, Optional, Tuple, Union

import ldap3
import ldap3.core.exceptions
import synapse
from pkg_resources import parse_version
from synapse.module_api import ModuleApi
from twisted.internet import threads

__version__ = "0.1.5"

logger = logging.getLogger(__name__)


class ActiveDirectoryUPNException(Exception):
    """Raised in case the user's login credentials cannot be mapped to a UPN"""

    pass


class LDAPMode:
    SIMPLE: Tuple[str] = ("simple",)
    SEARCH: Tuple[str] = ("search",)

    LIST: Tuple[Tuple[str], ...] = (SIMPLE, SEARCH)


@dataclass
class _LdapConfig:
    enabled: bool
    mode: Tuple[str]
    uri: Union[str, List[str]]
    start_tls: bool
    validate_cert: bool
    base: str
    attributes: Dict[str, str]
    bind_dn: Optional[str] = None
    bind_password: Optional[str] = None
    filter: Optional[str] = None
    active_directory: Optional[str] = None
    default_domain: Optional[str] = None


<<<<<<< HEAD
class LdapAuthProvider(object):
    def __init__(self, config, account_handler):
        self.account_handler = account_handler
=======
SUPPORTED_LOGIN_TYPE: str = "m.login.password"
SUPPORTED_LOGIN_FIELDS: Tuple[str, ...] = ("password",)


class LdapAuthProvider:
    _ldap_tls = ldap3.Tls(validate=ssl.CERT_REQUIRED)

    def __init__(self, config: _LdapConfig, account_handler: ModuleApi):
        self.account_handler: ModuleApi = account_handler
>>>>>>> ead41a8e

        self.ldap_mode = config.mode
        self.ldap_uris = [config.uri] if isinstance(config.uri, str) else config.uri
        self.ldap_tls = ldap3.Tls(
            validate=ssl.CERT_REQUIRED if config.validate_cert else ssl.CERT_NONE
        )
        self.ldap_start_tls = config.start_tls
        self.ldap_base = config.base
        self.ldap_attributes = config.attributes
        if self.ldap_mode == LDAPMode.SEARCH:
            self.ldap_bind_dn = config.bind_dn
            self.ldap_bind_password = config.bind_password
            self.ldap_filter = config.filter

        self.ldap_active_directory = config.active_directory
        if self.ldap_active_directory:
            self.ldap_default_domain = config.default_domain
            # Either: the Active Directory root domain (type str); empty string in case
            # of error; or None if there was no attempt to fetch root domain yet
            self.ldap_root_domain = None  # type: Optional[str]

    def get_supported_login_types(self) -> Dict[str, Tuple[str, ...]]:
        return {SUPPORTED_LOGIN_TYPE: SUPPORTED_LOGIN_FIELDS}

    async def check_auth(
        self, username: str, login_type: str, login_dict: Dict[str, Any]
    ) -> Optional[str]:
        """Attempt to authenticate a user against an LDAP Server
        and register an account if none exists.

        Returns:
            Canonical user ID if authentication against LDAP was successful,
            or None if authentication was not successful.
        """
        password: str = login_dict["password"]
        # According to section 5.1.2. of RFC 4513 an attempt to log in with
        # non-empty DN and empty password is called Unauthenticated
        # Authentication Mechanism of Simple Bind which is used to establish
        # an anonymous authorization state and not suitable for user
        # authentication.
        if not password:
            return None

        if username.startswith("@") and ":" in username:
            # username is of the form @foo:bar.com
            username = username.split(":", 1)[0][1:]

        # Used in LDAP queries as value of ldap_attributes['uid'] attribute.
        uid_value = username
        # Default display name for the user, if a new account is registered.
        default_display_name = username
        # Local part of Matrix ID which will be used in registration process
        localpart = username

        if self.ldap_active_directory:
            try:
                (login, domain, localpart) = await self._map_login_to_upn(username)
                uid_value = login + "@" + domain
                default_display_name = login
            except ActiveDirectoryUPNException:
                return None

        try:
            server = self._get_server()
            logger.debug("Attempting LDAP connection with %s", self.ldap_uris)

            if self.ldap_mode == LDAPMode.SIMPLE:
                bind_dn = "{prop}={value},{base}".format(
                    prop=self.ldap_attributes["uid"],
                    value=uid_value,
                    base=self.ldap_base,
                )
                result, conn = await self._ldap_simple_bind(
                    server=server, bind_dn=bind_dn, password=password
                )
                logger.debug(
                    "LDAP authentication method simple bind returned: %s (conn: %s)",
                    result,
                    conn,
                )
                if not result:
                    return None
            elif self.ldap_mode == LDAPMode.SEARCH:
                filters = [(self.ldap_attributes["uid"], uid_value)]
                result, conn, _ = await self._ldap_authenticated_search(
                    server=server, password=password, filters=filters
                )
                logger.debug(
                    "LDAP auth method authenticated search returned: %s (conn: %s)",
                    result,
                    conn,
                )
                if not result:
                    return None
            else:  # pragma: no cover
                raise RuntimeError(
                    "Invalid LDAP mode specified: {mode}".format(mode=self.ldap_mode)
                )

            # conn is present because result is True in both cases before
            # control flows to this point
            assert conn is not None

            try:
                logger.info("User authenticated against LDAP server: %s", conn)
            except NameError:  # pragma: no cover
                logger.warning(
                    "Authentication method yielded no LDAP connection, aborting!"
                )
                return None

            # Get full user id from localpart
            user_id = self.account_handler.get_qualified_user_id(localpart)

            # check if user with user_id exists
            if await self.account_handler.check_user_exists(user_id):
                # exists, authentication complete
                if hasattr(conn, "unbind"):
                    await threads.deferToThread(conn.unbind)
                return user_id

            else:
                # does not exist, register
                if self.ldap_mode == LDAPMode.SEARCH:
                    # search enabled, fetch metadata for account creation from
                    # existing ldap connection
                    filters = [(self.ldap_attributes["uid"], uid_value)]

                    result, conn, response = await self._ldap_authenticated_search(
                        server=server,
                        password=password,
                        filters=filters,
                    )

                    # These results will always return an array
                    display_name = response["attributes"].get(
                        self.ldap_attributes["name"], [localpart]
                    )
                    display_name = (
                        display_name[0]
                        if len(display_name) == 1
                        else default_display_name
                    )

                    mail = response["attributes"].get("mail", [None])
                    mail = mail[0] if len(mail) == 1 else None
                else:
                    # search disabled, register account with basic information
                    display_name = default_display_name
                    mail = None

                # Register the user
                user_id = await self.register_user(localpart, display_name, mail)

                return user_id

            return None

        except ldap3.core.exceptions.LDAPException as e:
            logger.warning("Error during ldap authentication: %s", e)
            return None

    async def check_3pid_auth(
        self, medium: str, address: str, password: str
    ) -> Optional[str]:
        """Handle authentication against thirdparty login types, such as email

        Args:
            medium: Medium of the 3PID (e.g email, msisdn).
            address: Address of the 3PID (e.g bob@example.com for email).
            password: The provided password of the user.

        Returns:
            user_id: ID of the user if authentication successful. None otherwise.
        """
        if self.ldap_mode != LDAPMode.SEARCH:
            logger.debug(
                "3PID LDAP login/register attempted but LDAP search mode "
                "not enabled. Bailing."
            )
            return None

        # We currently only support email
        if medium != "email":
            return None

        # Talk to LDAP and check if this email/password combo is correct
        try:
            server = self._get_server()
            logger.debug("Attempting LDAP connection with %s", self.ldap_uris)

            search_filter = [(self.ldap_attributes["mail"], address)]
            result, conn, response = await self._ldap_authenticated_search(
                server=server,
                password=password,
                filters=search_filter,
            )

            logger.debug(
                "LDAP auth method authenticated search returned: "
                "%s (conn: %s) (response: %s)",
                result,
                conn,
                response,
            )

            # Close connection
            if hasattr(conn, "unbind"):
                await threads.deferToThread(conn.unbind)  # type: ignore[union-attr]

            if not result:
                return None

            # Extract the username from the search response from the LDAP server
            localpart = response["attributes"].get(self.ldap_attributes["uid"], [None])
            localpart = localpart[0] if len(localpart) == 1 else None
            if self.ldap_active_directory and localpart and "@" in localpart:
                (login, domain) = localpart.lower().rsplit("@", 1)
                localpart = login + "/" + domain

                if (
                    self.ldap_default_domain
                    and domain.lower() == self.ldap_default_domain.lower()
                ):
                    # Users in default AD domain don't have `/domain` suffix
                    localpart = login

            givenName = response["attributes"].get(
                self.ldap_attributes["name"], [localpart]
            )
            givenName = givenName[0] if len(givenName) == 1 else localpart

            # Register the user
            user_id = await self.register_user(localpart, givenName, address)

            return user_id

        except ldap3.core.exceptions.LDAPException as e:
            logger.warning("Error during ldap authentication: %s", e)
            raise

    async def register_user(self, localpart: str, name: str, email_address: str) -> str:
        """Register a Synapse user, first checking if they exist.

        Args:
            localpart: Localpart of the user to register on this homeserver.
            name: Full name of the user.
            email_address: Email address of the user.

        Returns:
            user_id: User ID of the newly registered user.
        """
        # Get full user id from localpart
        user_id = self.account_handler.get_qualified_user_id(localpart)

        if await self.account_handler.check_user_exists(user_id):
            # exists, authentication complete
            return user_id

        # register an email address if one exists
        emails = [email_address] if email_address is not None else []

        # create account
        # check if we're running a version of synapse that supports binding emails
        # from password providers
        if parse_version(synapse.__version__) <= parse_version("0.99.3"):
            user_id, access_token = await self.account_handler.register(
                localpart=localpart,
                displayname=name,
            )
        else:
            # If Synapse has support, bind emails
            user_id, access_token = await self.account_handler.register(
                localpart=localpart,
                displayname=name,
                emails=emails,
            )

        logger.info(
            "Registration based on LDAP data was successful: %s",
            user_id,
        )

        return user_id

    @staticmethod
    def parse_config(config) -> "_LdapConfig":
        # verify config sanity
        _require_keys(
            config,
            [
                "uri",
                "base",
                "attributes",
            ],
        )

        ldap_config = _LdapConfig(
            enabled=config.get("enabled", False),
            mode=LDAPMode.SIMPLE,
            uri=config["uri"],
            start_tls=config.get("start_tls", False),
            validate_cert=config.get("validate_cert", True),
            base=config["base"],
            attributes=config["attributes"],
        )

        if "bind_dn" in config:
            ldap_config.mode = LDAPMode.SEARCH
            _require_keys(
                config,
                [
                    "bind_dn",
                    "bind_password",
                ],
            )

            ldap_config.bind_dn = config["bind_dn"]
            ldap_config.bind_password = config["bind_password"]
            ldap_config.filter = config.get("filter", None)

        # verify attribute lookup
        _require_keys(
            config["attributes"],
            [
                "uid",
                "name",
                "mail",
            ],
        )

        ldap_config.active_directory = config.get("active_directory", False)
        if ldap_config.active_directory:
            ldap_config.default_domain = config.get("default_domain", None)

        return ldap_config

    def _get_server(self, get_info: Optional[str] = None) -> ldap3.ServerPool:
        """Constructs ServerPool from configured LDAP URIs

        Args:
            get_info: specifies if the server schema and server
            specific info must be read. Defaults to None.

        Returns:
            Servers grouped in a ServerPool
        """
        return ldap3.ServerPool(
            [
                ldap3.Server(uri, get_info=get_info, tls=self.ldap_tls)
                for uri in self.ldap_uris
            ],
        )

    async def _fetch_root_domain(self) -> str:
        """Fetches root domain from LDAP and saves it to ``self.ldap_root_domain``

        Returns:
            The root domain of Active Directory forest
        """
        if self.ldap_root_domain is not None:
            return self.ldap_root_domain

        self.ldap_root_domain = ""

        if self.ldap_mode != LDAPMode.SEARCH:
            logger.info("Fetching root domain is supported in search mode only")
            return self.ldap_root_domain

        server = self._get_server(get_info=ldap3.DSA)

        if self.ldap_bind_dn is None or self.ldap_bind_password is None:
            raise ValueError("Missing bind DN or bind password")

        result, conn = await self._ldap_simple_bind(
            server=server,
            bind_dn=self.ldap_bind_dn,
            password=self.ldap_bind_password,
        )

        if not result:
            logger.warning("Unable to get root domain due to failed LDAP bind")
            return self.ldap_root_domain

        # conn is present because result is True
        assert conn is not None

        if conn.server.info.other and conn.server.info.other.get(
            "rootDomainNamingContext"
        ):
            # conn.server.info.other["rootDomainNamingContext"][0]
            # is of the form DC=example,DC=org
            self.ldap_root_domain = ".".join(
                [
                    dc.split("=")[1]
                    for dc in conn.server.info.other["rootDomainNamingContext"][
                        0
                    ].split(",")
                    if "=" in dc
                ]
            )
            logger.info('Obtained root domain "%s"', self.ldap_root_domain)

        if not self.ldap_root_domain:
            logger.warning(
                "No valid `rootDomainNamingContext` attribute was found in the RootDSE. "
                "Logging in using short domain name will be unavailable."
            )

        await threads.deferToThread(conn.unbind)

        return self.ldap_root_domain

    async def _ldap_simple_bind(
        self, server: ldap3.ServerPool, bind_dn: str, password: str
    ) -> Tuple[bool, Optional[ldap3.Connection]]:
        """Attempt a simple bind with the credentials given by the user against
        the LDAP server.

        Returns True, LDAP3Connection
            if the bind was successful
        Returns False, None
            if an error occured
        """

        try:
            # bind with the the local user's ldap credentials
            conn = await threads.deferToThread(
                ldap3.Connection,
                server,
                bind_dn,
                password,
                authentication=ldap3.SIMPLE,
                read_only=True,
            )
            logger.debug("Established LDAP connection in simple bind mode: %s", conn)

            if self.ldap_start_tls:
                await threads.deferToThread(conn.open)
                await threads.deferToThread(conn.start_tls)
                logger.debug(
                    "Upgraded LDAP connection in simple bind mode through "
                    "StartTLS: %s",
                    conn,
                )

            if await threads.deferToThread(conn.bind):
                # GOOD: bind okay
                logger.debug("LDAP Bind successful in simple bind mode.")
                return (True, conn)

            # BAD: bind failed
            logger.info(
                "Binding against LDAP failed for '%s' failed: %s",
                bind_dn,
                conn.result["description"],
            )
            await threads.deferToThread(conn.unbind)
            return (False, None)

        except ldap3.core.exceptions.LDAPException as e:
            logger.warning("Error during LDAP authentication: %s", e)
            raise

    async def _ldap_authenticated_search(
        self, server: str, password: str, filters: List[Tuple[str, str]]
    ) -> Tuple[bool, Optional[ldap3.Connection], Any]:
        """Attempt to login with the preconfigured bind_dn and then continue
        searching and filtering within the base_dn.

        Fetches the attributes that correspond to uid/name/mail as defined in
        the config.

        Args:
            server: The LDAP server to connect to.
            password: The user's password.
            filters: A list of tuples of key/value pairs to filter the LDAP
                search by.

        Returns:
            Deferred[tuple[bool, LDAP3Connection, response]]: Returns a 3-tuple
            where first field is whether a *single* entry was found, the second
            is the open connection bound to the found user and the final field
            is the LDAP entry of the found entry. If first field is False then
            second and third field will both be None.
        """

        try:
            if self.ldap_bind_dn is None or self.ldap_bind_password is None:
                raise ValueError("Missing bind DN or bind password")

            result, conn = await self._ldap_simple_bind(
                server=server,
                bind_dn=self.ldap_bind_dn,
                password=self.ldap_bind_password,
            )

            if not result:
                return (False, None, None)

            # conn is present because result is True
            assert conn is not None

            # Construct search filter
            query = ""
            for filter in filters:
                query += "({key}={value})".format(
                    key=filter[0],
                    value=filter[1],
                )

            if self.ldap_filter:
                query += self.ldap_filter

            # Create an AND query
            query = "(&{query})".format(
                query=query,
            )

            logger.debug("LDAP search filter: %s", query)
            await threads.deferToThread(
                conn.search,
                search_base=self.ldap_base,
                search_filter=query,
                attributes=[
                    self.ldap_attributes["uid"],
                    self.ldap_attributes["name"],
                    self.ldap_attributes["mail"],
                ],
            )

            responses = [
                response
                for response in conn.response
                if response["type"] == "searchResEntry"
            ]

            if len(responses) == 1:
                # GOOD: found exactly one result
                user_dn = responses[0]["dn"]
                logger.debug("LDAP search found dn: %s", user_dn)

                # unbind and simple bind with user_dn to verify the password
                # Note: do not use rebind(), for some reason it did not verify
                #       the password for me!
                await threads.deferToThread(conn.unbind)
                result, conn = await self._ldap_simple_bind(
                    server=server, bind_dn=user_dn, password=password
                )

                return (result, conn, responses[0])
            else:
                # BAD: found 0 or > 1 results, abort!
                if len(responses) == 0:
                    logger.info("LDAP search returned no results for '%s'", filters)
                else:
                    logger.info(
                        "LDAP search returned too many (%s) results for '%s'",
                        len(responses),
                        filters,
                    )
                await threads.deferToThread(conn.unbind)

                return (False, None, None)

        except ldap3.core.exceptions.LDAPException as e:
            logger.warning("Error during LDAP authentication: %s", e)
            raise

    async def _map_login_to_upn(self, username: str) -> Tuple[str, str, str]:
        """Maps user provided login to Active Directory UPN and local part
        of Matrix ID.

        Args:
            username: The user's login

        Raises:
            ActiveDirectoryUPNException: if username can not be mapped to
            userPrincipalName

        Returns:
            a tuple of:
                - Active Directory login;
                - Active Directory domain; and
                - local part of Matrix ID.
        """
        login = username.lower()
        domain = self.ldap_default_domain

        if "\\" in username:
            (domain, login) = username.lower().rsplit("\\", 1)
            ldap_root_domain = await self._fetch_root_domain()
            if ldap_root_domain and not domain.endswith(ldap_root_domain):
                domain += "." + ldap_root_domain
        elif "/" in username:
            (login, domain) = username.lower().rsplit("/", 1)
        elif not self.ldap_default_domain:
            logger.info(
                'No LDAP separator "/" was found in uid "%s" '
                "and LDAP default domain was not configured.",
                username,
            )
            raise ActiveDirectoryUPNException()

        assert domain is not None

        if self.ldap_default_domain and domain == self.ldap_default_domain.lower():
            localpart = login
        else:
            localpart = login + "/" + domain

        return (login, domain, localpart)


def _require_keys(config: Dict[str, Any], required: Iterable[str]) -> None:
    missing = [key for key in required if key not in config]
    if missing:
        raise Exception(
            "LDAP enabled but missing required config values: {}".format(
                ", ".join(missing)
            )
        )<|MERGE_RESOLUTION|>--- conflicted
+++ resolved
@@ -59,21 +59,13 @@
     default_domain: Optional[str] = None
 
 
-<<<<<<< HEAD
-class LdapAuthProvider(object):
-    def __init__(self, config, account_handler):
-        self.account_handler = account_handler
-=======
 SUPPORTED_LOGIN_TYPE: str = "m.login.password"
 SUPPORTED_LOGIN_FIELDS: Tuple[str, ...] = ("password",)
 
 
 class LdapAuthProvider:
-    _ldap_tls = ldap3.Tls(validate=ssl.CERT_REQUIRED)
-
     def __init__(self, config: _LdapConfig, account_handler: ModuleApi):
         self.account_handler: ModuleApi = account_handler
->>>>>>> ead41a8e
 
         self.ldap_mode = config.mode
         self.ldap_uris = [config.uri] if isinstance(config.uri, str) else config.uri
